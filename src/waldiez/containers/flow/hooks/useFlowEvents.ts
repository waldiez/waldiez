/**
 * SPDX-License-Identifier: Apache-2.0
 * Copyright 2024 - 2025 Waldiez & contributors
 */
/* eslint-disable max-statements */
import { Edge, EdgeChange, Node, NodeChange, ReactFlowInstance } from "@xyflow/react";

import { useCallback } from "react";

import { WaldiezEdge } from "@waldiez/models";
import { useWaldiez } from "@waldiez/store";
import { exportItem, getFlowRoot, showSnackbar } from "@waldiez/utils";

export const useFlowEvents = (flowId: string) => {
    const readOnly = useWaldiez(s => s.isReadOnly);
    const skipImport = useWaldiez(s => s.skipImport);
    const skipExport = useWaldiez(s => s.skipExport);
    const isReadOnly = readOnly === true;
    const runner = useWaldiez(s => s.onRun);
    const onConvert = useWaldiez(s => s.onConvert);
    const setRfInstance = useWaldiez(s => s.setRfInstance);
    const handleNodesChange = useWaldiez(s => s.onNodesChange);
    const handleEdgesChange = useWaldiez(s => s.onEdgesChange);
    const handleEdgeDoubleClick = useWaldiez(s => s.onEdgeDoubleClick);
    const handleNodeDoubleClick = useWaldiez(s => s.onNodeDoubleClick);
    const onFlowChanged = useWaldiez(s => s.onFlowChanged);
    const getAgents = useWaldiez(s => s.getAgents);
    const getFlowEdges = useWaldiez(s => s.getFlowEdges);
    const getFlowInfo = useWaldiez(s => s.getFlowInfo);
    const exportFlow = useWaldiez(s => s.exportFlow);
    const onFlowInit = useCallback((instance: ReactFlowInstance) => {
        const rootDiv = getFlowRoot(flowId);
        const noInteractivity = isReadOnly || (skipImport === true && skipExport === true);
        const hasContent = instance.getNodes().length > 0 || instance.getEdges().length > 0;
        if (rootDiv) {
            if (noInteractivity) {
                const interactiveControl = rootDiv.querySelector(".react-flow__controls-interactive");
                if (interactiveControl) {
                    (interactiveControl as HTMLButtonElement).click();
                }
            }
            if (hasContent) {
                requestAnimationFrame(() => {
                    requestAnimationFrame(() => {
                        instance.fitView({
                            includeHiddenNodes: false,
                            padding: 0.2,
                            duration: 100,
                        });
                        setRfInstance(instance);
                    });
                });
            } else {
                instance.setViewport({ x: 0, y: 0, zoom: 1 });
                setRfInstance(instance);
            }
        } else {
            setRfInstance(instance);
        }
<<<<<<< HEAD
    };
    const onNodesChange = (changes: NodeChange<Node>[]) => {
=======
    }, []);
    const onNodesChange = useCallback((changes: NodeChange<Node>[]) => {
>>>>>>> e71c5315
        if (!isReadOnly) {
            handleNodesChange(changes);
        }
        // onFlowChanged();
    }, []);
    const onEdgesChange = useCallback((changes: EdgeChange<Edge>[]) => {
        if (!isReadOnly) {
            handleEdgesChange(changes);
            onFlowChanged();
        }
    }, []);
    const onEdgeDoubleClick = useCallback((event: React.MouseEvent, edge: Edge) => {
        if (!isReadOnly) {
            handleEdgeDoubleClick(event, edge as WaldiezEdge);
        }
    }, []);
    const onNodeDoubleClick = useCallback((event: React.MouseEvent, node: Node) => {
        if (!isReadOnly) {
            const target = event.target;
            if (target instanceof Element && target.tagName === "TEXTAREA") {
                return;
            }
            handleNodeDoubleClick(event, node);
        }
    }, []);
    const convertToPy = useCallback(() => {
        if (!isReadOnly) {
            const flow = onFlowChanged();
            onConvert?.(JSON.stringify(flow), "py");
        }
    }, []);
    const convertToIpynb = useCallback(() => {
        if (!isReadOnly) {
            const flow = onFlowChanged();
            onConvert?.(JSON.stringify(flow), "ipynb");
        }
    }, []);
    const canRun = () => {
        if (isReadOnly) {
            return false;
        }
        const allAgents = getAgents();
        const agentsCount = allAgents.length;
        if (agentsCount < 2) {
            const msg = agentsCount === 0 ? "No agents" : "Only one agent";
            showSnackbar(flowId, `${msg} found in the flow`, "error", undefined, 3000);
            return false;
        }
        const { used, remaining } = getFlowEdges(true);
        return used.length > 0 && remaining.length === 0;
    };
    const onRun = useCallback(() => {
        if (isReadOnly) {
            return;
        }
        if (typeof runner === "function") {
            if (runner) {
                if (canRun()) {
                    const flow = onFlowChanged();
                    if (flow) {
                        runner(JSON.stringify(flow));
                    }
                } else {
                    const openEditFlowButtonId = `edit-flow-${flowId}-sidebar-button`;
                    const openEditFlowButton = document.getElementById(openEditFlowButtonId);
                    if (openEditFlowButton) {
                        openEditFlowButton.click();
                    }
                }
            }
        }
    }, []);

    const onExport = useCallback(async (_e: React.MouseEvent<HTMLElement, MouseEvent>) => {
        if (isReadOnly) {
            return;
        }
        const { name } = getFlowInfo();
        const exporter = () => {
            return exportFlow(true, false) as unknown as {
                [key: string]: unknown;
            };
        };
        const onError = () => {
            showSnackbar(flowId, "Could not export the flow", "error", undefined, 3000);
        };
        await exportItem(name, "flow", exporter, onError);
    }, []);
    return {
        convertToPy,
        convertToIpynb,
        exportFlow,
        onExport,
        onRun,
        onFlowInit,
        onNodesChange,
        onEdgesChange,
        onNodeDoubleClick,
        onEdgeDoubleClick,
    };
};<|MERGE_RESOLUTION|>--- conflicted
+++ resolved
@@ -57,13 +57,8 @@
         } else {
             setRfInstance(instance);
         }
-<<<<<<< HEAD
     };
     const onNodesChange = (changes: NodeChange<Node>[]) => {
-=======
-    }, []);
-    const onNodesChange = useCallback((changes: NodeChange<Node>[]) => {
->>>>>>> e71c5315
         if (!isReadOnly) {
             handleNodesChange(changes);
         }
